--- conflicted
+++ resolved
@@ -1848,12 +1848,9 @@
             print(str().ljust(5) + "range old = " + "{0:+.2f}".format(round(MV2minimum(tab), 2)) + " to " +
                   "{0:+.2f}".format(round(MV2maximum(tab), 2)))
             tab = -1 * tab
-<<<<<<< HEAD
             print(str().ljust(5) + "range new = " + "{0:+.2f}".format(round(MV2minimum(tab), 2)) + " to " +
                   "{0:+.2f}".format(round(MV2maximum(tab), 2)))
-=======
             reversed_sign = True
->>>>>>> 574ccc3c
     if time_bounds is not None:
         # sometimes the time boundaries are wrong, even with 'time=time_bounds'
         # this section checks if one time step has not been included by error at the beginning or the end of the time
@@ -3525,12 +3522,8 @@
             dict_debug = {'line1': 'areacell is None '}
             EnsoErrorsWarnings.debug_mode('\033[93m', 'after ReadAreaSelectRegion', 20, **dict_debug)
     # Read landmask
-<<<<<<< HEAD
-    if name_data.lower() in ["msla", "sla", "ssh", "sshg", "sst", "taux", "tauuo", "tos", "zos"]:
-=======
-    if name_data in ["msla", "sla", "sshg", "ssh", "sst", "tauuo", "tauvo", "taux", "tauy", "tos", "zos"]\
-        or "GODAS" in file_data or "SODA3.4.2" in file_data or "Tropflux" in file_data:
->>>>>>> 574ccc3c
+    if name_data.lower() in ["msla", "sla", "ssh", "sshg", "sst", "tauuo", "tauvo", "taux", "tauy", "tos", "zos"]\
+            or "GODAS" in file_data or "SODA3.4.2" in file_data or "Tropflux" in file_data:
         landmask = None
     elif file_mask:
         landmask = ReadLandmaskSelectRegion(tab, file_mask, landmaskname=name_mask, box=region, **kwargs)
