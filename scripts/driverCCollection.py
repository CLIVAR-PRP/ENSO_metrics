--- conflicted
+++ resolved
@@ -50,11 +50,7 @@
 
 
 # metric collection
-<<<<<<< HEAD
 mc_name = 'ENSO_tel'#'MC1'#'ENSO_perf'
-=======
-mc_name = 'ENSO_perf'#'MC1'#
->>>>>>> 22d68fc8
 dict_mc = defCollection(mc_name)
 list_metric = sorted(dict_mc['metrics_list'].keys())
 
@@ -84,18 +80,10 @@
             if obs not in list_obs:
                 list_obs.append(obs)
 list_obs = sorted(list_obs)
-<<<<<<< HEAD
 list_obs = ['HadISST']#['Tropflux','HadISST']
+
 if mc_name == 'ENSO_tel':
     list_obs = ['GPCPv2.3']
-=======
-if mc_name == 'MC1':
-    list_obs = ['Tropflux']
-elif mc_name == 'ENSO_perf':
-    list_obs = ['Tropflux','GPCPv2.3']#['HadISST','GPCPv2.3']#
-elif mc_name == 'ENSO_tel':
-    list_obs = ['HadISST','GPCPv2.3']
->>>>>>> 22d68fc8
 print '\033[95m' + str(list_obs) + '\033[0m'
 
 
@@ -202,27 +190,3 @@
         for ref in metric_dict.keys():
             print '\033[95m' + str().ljust(15) + 'metric: ' + str(ref) + ' value = ' + str(metric_dict[ref]['value']) \
                   + ', error = ' + str(metric_dict[ref]['value_error']) + '\033[0m'
-<<<<<<< HEAD
-        raw_dict = dict_metric[mod]['metrics'][metric]['raw_values']['observations']
-        for ref in raw_dict.keys():
-            print '\033[95m' + str().ljust(15) + 'raw (diag) obs: ' + str(ref) + ' value = '\
-                  + str(raw_dict[ref]['value']) + ', error = ' + str(raw_dict[ref]['value_error']) + '\033[0m'
-        raw_dict = dict_metric[mod]['metrics'][metric]['raw_values']['model']
-        print '\033[95m' + str().ljust(15) + 'raw (diag) model: ' + str(mod) + ' value = ' + str(raw_dict['value']) +\
-                  ', error = ' + str(raw_dict['value_error']) + '\033[0m'
-        # dive down
-        if 'dive_down_diag' in dict_metric[mod]['metrics'][metric].keys():
-            dive_down = dict_metric[mod]['metrics'][metric]['dive_down_diag']
-            if 'axis' in dive_down.keys():
-                print '\033[95m' + str().ljust(15) + 'dive down axis: ' + str(dive_down['axis']) + '\033[0m'
-            if 'axisLat' in dive_down.keys():
-                print '\033[95m' + str().ljust(15) + 'dive down axisLat: ' + str(dive_down['axisLat']) + '\033[0m'
-            if 'axisLon' in dive_down.keys():
-                print '\033[95m' + str().ljust(15) + 'dive down axisLon: ' + str(dive_down['axisLon']) + '\033[0m'
-            print '\033[95m' + str().ljust(15) + 'dive down model: ' + str(mod) + ' = ' + str(dive_down['model']) +\
-                  '\033[0m'
-            for ref in dive_down['observations'].keys():
-                print '\033[95m' + str().ljust(15) + 'dive down obs: ' + str(ref) + ' = ' +\
-                      str(dive_down['observations'][ref]) + '\033[0m'
-=======
->>>>>>> 22d68fc8
